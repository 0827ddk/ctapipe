--- conflicted
+++ resolved
@@ -22,14 +22,9 @@
 from ctapipe.utils import TableInterpolator
 from ctapipe import instrument
 
-
-<<<<<<< HEAD
+__all__ = ['ImPACTReconstructor']
+
 class ImPACTReconstructor(Reconstructor):
-=======
-__all__ = ['ImPACTFitter']
-
-class ImPACTFitter(RecoShowerGeomAlgorithm):
->>>>>>> a28a3f6e
     """This class is an implementation if the impact_reco Monte Carlo
     Template based image fitting method from [parsons14]_.  This method uses a
     comparision of the predicted image from a library of image
